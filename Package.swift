// swift-tools-version:5.0

import PackageDescription
import Foundation

let coreVersionStr = "10.5.3"
let cocoaVersionStr = "10.7.0"

let coreVersionPieces = coreVersionStr.split(separator: ".")
let coreVersionExtra = coreVersionPieces[2].split(separator: "-")
let cxxSettings: [CXXSetting] = [
    .headerSearchPath("."),
    .headerSearchPath("include"),
    .define("REALM_SPM", to: "1"),
    .define("REALM_ENABLE_SYNC", to: "1"),
    .define("REALM_COCOA_VERSION", to: "@\"\(cocoaVersionStr)\""),
    .define("REALM_VERSION", to: "\"\(coreVersionStr)\""),

    .define("REALM_DEBUG", .when(configuration: .debug)),
    .define("REALM_NO_CONFIG"),
    .define("REALM_INSTALL_LIBEXECDIR", to: ""),
    .define("REALM_ENABLE_ASSERTIONS", to: "1"),
    .define("REALM_ENABLE_ENCRYPTION", to: "1"),

    .define("REALM_VERSION_MAJOR", to: String(coreVersionPieces[0])),
    .define("REALM_VERSION_MINOR", to: String(coreVersionPieces[1])),
    .define("REALM_VERSION_PATCH", to: String(coreVersionExtra[0])),
    .define("REALM_VERSION_EXTRA", to: "\"\(coreVersionExtra.count > 1 ? String(coreVersionExtra[1]) : "")\""),
    .define("REALM_VERSION_STRING", to: "\"\(coreVersionStr)\""),
]
let testCxxSettings: [CXXSetting] = cxxSettings + [
    // Command-line `swift build` resolves header search paths
    // relative to the package root, while Xcode resolves them
    // relative to the target root, so we need both.
    .headerSearchPath("Realm"),
    .headerSearchPath(".."),
]

// SPM is supposed to weak-link frameworks that rely on a newer deployment
// target than the package's, but doesn't do so correctly for Combine
func combineFlags() -> [SwiftSetting]? {
    if #available(macOS 10.15, *) {
        return [.define("REALM_HAVE_COMBINE")]
    }
    return nil
}

let package = Package(
    name: "Realm",
    platforms: [
        .macOS(.v10_10),
        .iOS(.v11),
        .tvOS(.v9),
        .watchOS(.v2)
    ],
    products: [
        .library(
            name: "Realm",
            targets: ["Realm"]),
        .library(
            name: "RealmSwift",
            targets: ["Realm", "RealmSwift"]),
    ],
    dependencies: [
<<<<<<< HEAD
        .package(url: "https://github.com/realm/realm-core", .branch("v11"))
=======
        .package(url: "https://github.com/realm/realm-core", .branch("master"))
>>>>>>> f2ca0cba
    ],
    targets: [
      .target(
            name: "Realm",
            dependencies: ["RealmObjectStore"],
            path: ".",
            sources: [
                "Realm/RLMAccessor.mm",
                "Realm/RLMAnalytics.mm",
                "Realm/RLMArray.mm",
                "Realm/RLMClassInfo.mm",
                "Realm/RLMCollection.mm",
                "Realm/RLMConstants.m",
                "Realm/RLMDecimal128.mm",
                "Realm/RLMDictionary.mm",
                "Realm/RLMEmbeddedObject.mm",
                "Realm/RLMManagedArray.mm",
<<<<<<< HEAD
                "Realm/RLMManagedDictionary.mm",
=======
>>>>>>> f2ca0cba
                "Realm/RLMManagedSet.mm",
                "Realm/RLMMigration.mm",
                "Realm/RLMObject.mm",
                "Realm/RLMObjectBase.mm",
                "Realm/RLMObjectId.mm",
                "Realm/RLMObjectSchema.mm",
                "Realm/RLMObjectStore.mm",
                "Realm/RLMObservation.mm",
                "Realm/RLMOptionalBase.mm",
                "Realm/RLMPredicateUtil.mm",
                "Realm/RLMProperty.mm",
                "Realm/RLMQueryUtil.mm",
                "Realm/RLMRealm.mm",
                "Realm/RLMRealmConfiguration.mm",
                "Realm/RLMRealmUtil.mm",
                "Realm/RLMResults.mm",
                "Realm/RLMSchema.mm",
                "Realm/RLMSet.mm",
                "Realm/RLMSwiftCollectionBase.mm",
                "Realm/RLMSwiftSupport.m",
                "Realm/RLMThreadSafeReference.mm",
                "Realm/RLMUpdateChecker.mm",
                "Realm/RLMUtil.mm",
                "Realm/RLMUUID.mm",

                // Sync source files
                "Realm/NSError+RLMSync.m",
                "Realm/RLMApp.mm",
                "Realm/RLMAPIKeyAuth.mm",
                "Realm/RLMBSON.mm",
                "Realm/RLMCredentials.mm",
                "Realm/RLMEmailPasswordAuth.mm",
                "Realm/RLMFindOneAndModifyOptions.mm",
                "Realm/RLMFindOptions.mm",
                "Realm/RLMMongoClient.mm",
                "Realm/RLMMongoCollection.mm",
                "Realm/RLMNetworkTransport.mm",
                "Realm/RLMProviderClient.mm",
                "Realm/RLMPushClient.mm",
                "Realm/RLMRealm+Sync.mm",
                "Realm/RLMRealmConfiguration+Sync.mm",
                "Realm/RLMSyncConfiguration.mm",
                "Realm/RLMSyncManager.mm",
                "Realm/RLMSyncSession.mm",
                "Realm/RLMSyncUtil.mm",
                "Realm/RLMUpdateResult.mm",
                "Realm/RLMUser.mm",
                "Realm/RLMUserAPIKey.mm"
            ],
            publicHeadersPath: "include",
            cxxSettings: cxxSettings
        ),
        .target(
            name: "RealmSwift",
            dependencies: ["Realm"],
            path: "RealmSwift",
            exclude: [
                "Tests",
                "Nonsync.swift"
            ],
            swiftSettings: combineFlags()
        ),
        .target(
            name: "RealmTestSupport",
            dependencies: ["Realm"],
            path: "Realm/TestUtils",
            cxxSettings: testCxxSettings
        ),
        .testTarget(
            name: "RealmTests",
            dependencies: ["Realm", "RealmTestSupport"],
            path: "Realm/Tests",
            exclude: [
                "Swift",
                "SwiftUITestHost",
                "SwiftUITestHostUITests",
                "TestHost",
                "PrimitiveArrayPropertyTests.tpl.m",
                "PrimitiveSetPropertyTests.tpl.m",
<<<<<<< HEAD
                "PrimitiveDictionaryPropertyTests.tpl.m",
=======
>>>>>>> f2ca0cba
            ],
            cxxSettings: testCxxSettings
        ),
        .testTarget(
            name: "RealmObjcSwiftTests",
            dependencies: ["Realm", "RealmTestSupport"],
            path: "Realm/Tests/Swift"
        ),
        .testTarget(
            name: "RealmSwiftTests",
            dependencies: ["RealmSwift", "RealmTestSupport"],
            path: "RealmSwift/Tests",
            exclude: ["TestUtils.mm"],
            swiftSettings: combineFlags()
        ),

        // Object server tests have support code written in both obj-c and
        // Swift which is used by both the obj-c and swift test code. SPM
        // doesn't support mixed targets, so this ends up requiring four
        // different targest.
        .target(
            name: "RealmSyncTestSupport",
            dependencies: ["Realm", "RealmSwift", "RealmTestSupport"],
            path: "Realm/ObjectServerTests",
            sources: ["RLMSyncTestCase.mm", "RLMUser+ObjectServerTests.mm"],
            cxxSettings: testCxxSettings
        ),
        .target(
            name: "RealmSwiftSyncTestSupport",
            dependencies: ["RealmSwift", "RealmTestSupport", "RealmSyncTestSupport"],
            path: "Realm/ObjectServerTests",
            sources: [
                 "SwiftSyncTestCase.swift",
                 "TimeoutProxyServer.swift",
                 "WatchTestUtility.swift",
                 "RealmServer.swift"
            ]
        ),
        .testTarget(
            name: "SwiftObjectServerTests",
            dependencies: ["RealmSwift", "RealmTestSupport", "RealmSyncTestSupport", "RealmSwiftSyncTestSupport"],
            path: "Realm/ObjectServerTests",
            sources: [
                 "SwiftObjectServerTests.swift",
                 "SwiftBSONTests.swift"
            ],
            swiftSettings: combineFlags()
        ),
        .testTarget(
            name: "ObjcObjectServerTests",
            dependencies: ["RealmTestSupport", "RealmSyncTestSupport", "RealmSwiftSyncTestSupport"],
            path: "Realm/ObjectServerTests",
            sources: [
                "RLMBSONTests.mm",
                "RLMObjectServerTests.mm",
                "RLMWatchTestUtility.m"
            ],
            cxxSettings: testCxxSettings
        )
    ],
    cxxLanguageStandard: .cxx1z
)<|MERGE_RESOLUTION|>--- conflicted
+++ resolved
@@ -62,11 +62,7 @@
             targets: ["Realm", "RealmSwift"]),
     ],
     dependencies: [
-<<<<<<< HEAD
         .package(url: "https://github.com/realm/realm-core", .branch("v11"))
-=======
-        .package(url: "https://github.com/realm/realm-core", .branch("master"))
->>>>>>> f2ca0cba
     ],
     targets: [
       .target(
@@ -84,10 +80,7 @@
                 "Realm/RLMDictionary.mm",
                 "Realm/RLMEmbeddedObject.mm",
                 "Realm/RLMManagedArray.mm",
-<<<<<<< HEAD
                 "Realm/RLMManagedDictionary.mm",
-=======
->>>>>>> f2ca0cba
                 "Realm/RLMManagedSet.mm",
                 "Realm/RLMMigration.mm",
                 "Realm/RLMObject.mm",
@@ -167,10 +160,7 @@
                 "TestHost",
                 "PrimitiveArrayPropertyTests.tpl.m",
                 "PrimitiveSetPropertyTests.tpl.m",
-<<<<<<< HEAD
                 "PrimitiveDictionaryPropertyTests.tpl.m",
-=======
->>>>>>> f2ca0cba
             ],
             cxxSettings: testCxxSettings
         ),
