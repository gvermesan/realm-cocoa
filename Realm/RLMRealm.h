--- conflicted
+++ resolved
@@ -532,7 +532,16 @@
  */
 + (NSError *)migrateRealmAtPath:(NSString *)realmPath;
 
-<<<<<<< HEAD
+/**
+ Performs the registered migration block on an encrypted Realm at the given path.
+
+ As `migrateRealmAtPath:`, but for encrypted realms.
+
+ @param realmPath   The path of the Realm to migrate.
+ @param key         64-byte encryption key.
+ @return            The error that occurred while applying the migration, if any.
+ */
++ (NSError *)migrateEncryptedRealmAtPath:(NSString *)realmPath key:(NSData *)key;
 
 #pragma mark - Sync demo
 
@@ -547,19 +556,6 @@
 */
 + (void)enableServerSyncOnPath:(NSString *)path serverBaseURL:(NSString *)serverBaseURL;
 
-=======
-/**
- Performs the registered migration block on an encrypted Realm at the given path.
-
- As `migrateRealmAtPath:`, but for encrypted realms.
-
- @param realmPath   The path of the Realm to migrate.
- @param key         64-byte encryption key.
- @return            The error that occurred while applying the migration, if any.
- */
-+ (NSError *)migrateEncryptedRealmAtPath:(NSString *)realmPath key:(NSData *)key;
->>>>>>> 6bcdc03b
-
 #pragma mark -
 
 //---------------------------------------------------------------------------------------
