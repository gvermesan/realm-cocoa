--- conflicted
+++ resolved
@@ -1238,18 +1238,19 @@
                 _group = _readGroup.get();
             }
             else {
-<<<<<<< HEAD
                 // FIXME: The SharedGroup constructor, when called below, will
                 // throw a C++ exception if server_synchronization_mode is
                 // inconsistent with the accessed Realm file. This exception
                 // probably has to be transmuted to an NSError.
                 bool server_synchronization_mode = bool(serverBaseURL);
-                _replication = realm::makeWriteLogCollector(path.UTF8String, server_synchronization_mode,
-                                                            static_cast<const char *>(key.bytes));
-=======
-                _history = realm::make_client_history(path.UTF8String,
-                                                      static_cast<const char *>(key.bytes));
->>>>>>> 5c201296
+                if (server_synchronization_mode) {
+                    _history = realm::make_client_sync_history(path.UTF8String,
+                                                               static_cast<const char *>(key.bytes)); // Throws
+                }
+                else {
+                    _history = realm::make_client_history(path.UTF8String,
+                                                          static_cast<const char *>(key.bytes)); // Throws
+                }
                 SharedGroup::DurabilityLevel durability = inMemory ? SharedGroup::durability_MemOnly :
                                                                      SharedGroup::durability_Full;
                 _sharedGroup = make_unique<SharedGroup>(*_history, durability,
