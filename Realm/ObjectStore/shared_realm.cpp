--- conflicted
+++ resolved
@@ -77,29 +77,7 @@
 REALM_NOINLINE static void translate_file_exception(StringData path, bool read_only=false)
 {
     try {
-<<<<<<< HEAD
-        if (config.read_only) {
-            read_only_group = std::make_unique<Group>(config.path, config.encryption_key.data(), Group::mode_ReadOnly);
-        }
-        else {
-            // FIXME: The SharedGroup constructor, when called below, will
-            // throw a C++ exception if server_synchronization_mode is
-            // inconsistent with the accessed Realm file. This exception
-            // probably has to be transmuted to an NSError.
-            bool server_synchronization_mode = bool(config.sync_server_url);
-            if (server_synchronization_mode) {
-                history = realm::sync::make_sync_history(config.path);
-            }
-            else {
-                history = realm::make_client_history(config.path, config.encryption_key.data());
-            }
-            SharedGroup::DurabilityLevel durability = config.in_memory ? SharedGroup::durability_MemOnly :
-                                                                           SharedGroup::durability_Full;
-            shared_group = std::make_unique<SharedGroup>(*history, durability, config.encryption_key.data(), !config.disable_format_upgrade);
-        }
-=======
         throw;
->>>>>>> 5cafe215
     }
     catch (util::File::PermissionDenied const& ex) {
         throw RealmFileException(RealmFileException::Kind::PermissionDenied, ex.get_path(),
@@ -155,7 +133,17 @@
             read_only_group = std::make_unique<Group>(config.path, config.encryption_key.data(), Group::mode_ReadOnly);
         }
         else {
-            history = realm::make_client_history(config.path, config.encryption_key.data());
+            // FIXME: The SharedGroup constructor, when called below, will
+            // throw a C++ exception if server_synchronization_mode is
+            // inconsistent with the accessed Realm file. This exception
+            // probably has to be transmuted to an NSError.
+            bool server_synchronization_mode = bool(config.sync_server_url);
+            if (server_synchronization_mode) {
+                history = realm::sync::make_sync_history(config.path);
+            }
+            else {
+                history = realm::make_client_history(config.path, config.encryption_key.data());
+            }
             SharedGroup::DurabilityLevel durability = config.in_memory ? SharedGroup::durability_MemOnly :
                                                                            SharedGroup::durability_Full;
             shared_group = std::make_unique<SharedGroup>(*history, durability, config.encryption_key.data(), !config.disable_format_upgrade);
