--- conflicted
+++ resolved
@@ -615,18 +615,11 @@
         }
         return;
     }
-<<<<<<< HEAD
-    return;
-    /*
-    auto as_subexpr = util::overload([](StringData value) { return make_subexpr<ConstantStringValue>(value); },
-                                     [](const Columns<String>& c) { return c.clone(); });
-=======
 
     auto as_subexpr = util::overload{
         [](StringData value) { return make_subexpr<ConstantStringValue>(value); },
         [](const Columns<String>& c) { return c.clone(); }
     };
->>>>>>> 181a1c3c
     auto left = as_subexpr(column);
     auto right = as_subexpr(value);
 
@@ -670,7 +663,7 @@
         default:
             @throw RLMPredicateException(@"Invalid operator type",
                                          @"Operator '%@' not supported for string type", operatorName(operatorType));
-    }*/
+    }
 }
 
 void QueryBuilder::add_string_constraint(NSPredicateOperatorType operatorType,
@@ -680,7 +673,7 @@
     switch (operatorType) {
         case NSEqualToPredicateOperatorType:
         case NSNotEqualToPredicateOperatorType:
-            add_string_constraint<realm::StringData>(operatorType, predicateOptions, std::move(column), value);
+            add_string_constraint(operatorType, predicateOptions, std::move(column), value);
             break;
         default:
             @throw RLMPredicateException(@"Invalid operator type",
