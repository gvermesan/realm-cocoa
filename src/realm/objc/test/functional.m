--- conflicted
+++ resolved
@@ -30,21 +30,12 @@
 @end
 @implementation MACtestFunctional
 
-<<<<<<< HEAD
 - (void)testTypedRow {
     
     [[self managerWithTestPath] writeUsingBlock:^(RLMRealm *realm) {
+        // Row in a table.
+        
         RLMPersonTable *table = [RLMPersonTable tableInRealm:realm named:@"table"];
-=======
-- (void)testTypedRow
-{
-    [self.managerWithTestPath writeUsingBlock:^(RLMRealm *realm) {
-        // Row in a table.
-        
-        FuncPeopleTable *table = [realm createTableWithName:@"table" asTableClass:FuncPeopleTable.class];
-        
-        FuncPeopleTableRow *cursor;
->>>>>>> 6e9c11c2
         
         // Add rows
         for (NSUInteger index = 0; index < TABLE_SIZE; index++) {
@@ -110,13 +101,7 @@
         // TODO: InsertRowAtIndex.. out-of-bounds check (depends on error handling strategy)
         // TODO: RowAtIndex.. out-of-bounds check (depends onerror handling strategy
         
-<<<<<<< HEAD
-        /*
-         *  Row in a view.
-         */
-=======
         // Row in a query.
->>>>>>> 6e9c11c2
         
         RLMView *view = [table allWhere:nil];
         XCTAssertEqual(view.rowCount, (NSUInteger)(TABLE_SIZE-2), @"Check the size");
@@ -130,23 +115,7 @@
             i++;
         }
         
-<<<<<<< HEAD
         view = [table allWhere:@"hired == YES"];
-=======
-        // Row in table view.
-        
-        FuncPeopleTableView *view = [[query.Hired columnIsEqualTo:YES] findAll];
-        XCTAssertEqual([query countRows], (NSUInteger)(TABLE_SIZE-2)/2, @"Check the size");
-        
-        i=0;
-        for (cursor in view) {
-            NSString *expected = [@"Person_" stringByAppendingString: [NSString stringWithFormat:@"%d",i]];
-            XCTAssertEqual([[NSString stringWithString:cursor.Name] isEqual:expected], YES, @"Check name");
-            XCTAssertEqual([[NSNumber numberWithLong:cursor.Age] isEqual:[NSNumber numberWithInt:i]], YES, @"Check age");
-            XCTAssertEqual([[NSNumber numberWithBool:cursor.Hired] isEqual:[NSNumber numberWithBool:YES]], YES, @"Check hired");
-            i = i + 2; // note: +2
-        }
->>>>>>> 6e9c11c2
         
         // Modify a row in the view
         
