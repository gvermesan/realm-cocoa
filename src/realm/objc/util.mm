--- conflicted
+++ resolved
@@ -482,21 +482,16 @@
                     }
 
                     // Fill in data
-                    insert_row(subtable->size(), *subtable, subobj);
+                    insert_row_with_array(subtable->size(), *subtable, subobj);
                     ++sub_ndx;
                 }
                 continue;
             }
 
-<<<<<<< HEAD
             if ([obj isKindOfClass:[RLMTable class]]) {
                 table.insert_subtable(col_ndx, row_ndx, &[obj getNativeTable]);
                 continue;
-=======
-                // Fill in data
-                insert_row_with_array(subtable->size(), *subtable, subobj);
-                ++sub_ndx;
->>>>>>> 4b9db9b3
+
             }
         }
     }
@@ -529,8 +524,6 @@
                 continue;
             }
 
-            // fill in data
-<<<<<<< HEAD
             if ([value isKindOfClass:[NSArray class]]) {
                 TableRef subtable = table.get_subtable(col_ndx, row_ndx);
                 NSEnumerator *subenumerator = [value objectEnumerator];
@@ -544,7 +537,7 @@
                     }
 
                     // Fill in data
-                    insert_row(subtable->size(), *subtable, subobj);
+                    insert_row_with_dictionary(subtable->size(), *subtable, subobj);
                     ++sub_ndx;
                 }
                 continue;
@@ -554,9 +547,6 @@
                 table.insert_subtable(col_ndx, row_ndx, &[value getNativeTable]);
                 continue;
             }
-=======
-            insert_row_with_dictionary(row_ndx, *subtable, (NSDictionary *) value);
->>>>>>> 4b9db9b3
         }
     }
 }
