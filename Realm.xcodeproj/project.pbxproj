--- conflicted
+++ resolved
@@ -215,13 +215,6 @@
 		3FEC4A3F1BBB18D400F009C3 /* SwiftSchemaTests.swift in Sources */ = {isa = PBXBuildFile; fileRef = 3FEC4A3D1BBB188B00F009C3 /* SwiftSchemaTests.swift */; };
 		3FF3FFAF1F0D6D6400B84599 /* KVOTests.swift in Sources */ = {isa = PBXBuildFile; fileRef = 5D660FFF1BE98D880021E04F /* KVOTests.swift */; };
 		494566A9246E8C59000FD07F /* ObjectiveCSupport+BSON.swift in Sources */ = {isa = PBXBuildFile; fileRef = 494566A8246E8C59000FD07F /* ObjectiveCSupport+BSON.swift */; };
-<<<<<<< HEAD
-		499321FC24129CFD00A0EC8E /* app_credentials.cpp in Sources */ = {isa = PBXBuildFile; fileRef = 499321FA24129CFD00A0EC8E /* app_credentials.cpp */; };
-		499321FD24129CFD00A0EC8E /* app_credentials.cpp in Sources */ = {isa = PBXBuildFile; fileRef = 499321FA24129CFD00A0EC8E /* app_credentials.cpp */; };
-		499321FE24129CFD00A0EC8E /* app.cpp in Sources */ = {isa = PBXBuildFile; fileRef = 499321FB24129CFD00A0EC8E /* app.cpp */; };
-		499321FF24129CFE00A0EC8E /* app.cpp in Sources */ = {isa = PBXBuildFile; fileRef = 499321FB24129CFD00A0EC8E /* app.cpp */; };
-=======
->>>>>>> fc50ee02
 		4993220A24129DCE00A0EC8E /* RLMCredentials.h in Headers */ = {isa = PBXBuildFile; fileRef = 4993220324129DCD00A0EC8E /* RLMCredentials.h */; settings = {ATTRIBUTES = (Public, ); }; };
 		4993220B24129DCE00A0EC8E /* RLMCredentials.h in Headers */ = {isa = PBXBuildFile; fileRef = 4993220324129DCD00A0EC8E /* RLMCredentials.h */; settings = {ATTRIBUTES = (Public, ); }; };
 		4993220C24129DCE00A0EC8E /* RLMCredentials.mm in Sources */ = {isa = PBXBuildFile; fileRef = 4993220424129DCD00A0EC8E /* RLMCredentials.mm */; };
@@ -244,33 +237,11 @@
 		49E12CF6245DBF8A00359DF1 /* RLMBSON_Private.hpp in Headers */ = {isa = PBXBuildFile; fileRef = 49E12CF4245DBF8A00359DF1 /* RLMBSON_Private.hpp */; settings = {ATTRIBUTES = (Private, ); }; };
 		532E916F24AA533A003FD9DB /* TimeoutProxyServer.swift in Sources */ = {isa = PBXBuildFile; fileRef = 532E916E24AA533A003FD9DB /* TimeoutProxyServer.swift */; };
 		5346E7322487AC9D00595C68 /* RLMBSONTests.mm in Sources */ = {isa = PBXBuildFile; fileRef = 5346E7312487AC9D00595C68 /* RLMBSONTests.mm */; };
-<<<<<<< HEAD
-		53549E44256077E700D04B93 /* mongo_collection.cpp in Sources */ = {isa = PBXBuildFile; fileRef = 53549E3E256077E700D04B93 /* mongo_collection.cpp */; };
-		53549E45256077E700D04B93 /* mongo_collection.cpp in Sources */ = {isa = PBXBuildFile; fileRef = 53549E3E256077E700D04B93 /* mongo_collection.cpp */; };
-		53549E48256077E700D04B93 /* mongo_database.cpp in Sources */ = {isa = PBXBuildFile; fileRef = 53549E40256077E700D04B93 /* mongo_database.cpp */; };
-		53549E49256077E700D04B93 /* mongo_database.cpp in Sources */ = {isa = PBXBuildFile; fileRef = 53549E40256077E700D04B93 /* mongo_database.cpp */; };
-		53549E4E256077E700D04B93 /* mongo_client.cpp in Sources */ = {isa = PBXBuildFile; fileRef = 53549E43256077E700D04B93 /* mongo_client.cpp */; };
-		53549E4F256077E700D04B93 /* mongo_client.cpp in Sources */ = {isa = PBXBuildFile; fileRef = 53549E43256077E700D04B93 /* mongo_client.cpp */; };
-		536B7C0C24A4C223006B535D /* dependencies.list in Resources */ = {isa = PBXBuildFile; fileRef = 536B7C0B24A4C223006B535D /* dependencies.list */; };
-		536B7C1024A509AC006B535D /* setup_baas.rb in Resources */ = {isa = PBXBuildFile; fileRef = 49D9DFC4246C8E48003AD31D /* setup_baas.rb */; };
-		537130C824A9E417001FDBBC /* RealmServer.swift in Sources */ = {isa = PBXBuildFile; fileRef = 537130C724A9E417001FDBBC /* RealmServer.swift */; };
-		53C4E952253A34DE0004835F /* app_utils.cpp in Sources */ = {isa = PBXBuildFile; fileRef = 53C4E950253A34DE0004835F /* app_utils.cpp */; };
-		53C4E96A253A3B460004835F /* app_utils.cpp in Sources */ = {isa = PBXBuildFile; fileRef = 53C4E950253A34DE0004835F /* app_utils.cpp */; };
-		53E316EA2562D52F00EEA6D1 /* SwiftUI.swift in Sources */ = {isa = PBXBuildFile; fileRef = 53E316E92562D52F00EEA6D1 /* SwiftUI.swift */; };
-		53ECFDAC24AA0C0D00A4CB89 /* assisted_agg in Resources */ = {isa = PBXBuildFile; fileRef = 53ECFDAB24AA0C0D00A4CB89 /* assisted_agg */; };
-		53ECFDAE24AA0C1100A4CB89 /* create_user in Resources */ = {isa = PBXBuildFile; fileRef = 53ECFDAD24AA0C1100A4CB89 /* create_user */; };
-		53ECFDB024AA0C1700A4CB89 /* stitch_server in Resources */ = {isa = PBXBuildFile; fileRef = 53ECFDAF24AA0C1700A4CB89 /* stitch_server */; };
-		53ECFDB224AA0C1B00A4CB89 /* update_doc in Resources */ = {isa = PBXBuildFile; fileRef = 53ECFDB124AA0C1B00A4CB89 /* update_doc */; };
-		53ECFDB624AA0C3F00A4CB89 /* transpiler in Resources */ = {isa = PBXBuildFile; fileRef = 53ECFDB524AA0C3F00A4CB89 /* transpiler */; };
-		53ECFDB824AA0C4900A4CB89 /* test_config.json in Resources */ = {isa = PBXBuildFile; fileRef = 53ECFDB724AA0C4900A4CB89 /* test_config.json */; };
-		53ECFDB924AA0DE500A4CB89 /* libstitch_support.dylib in Resources */ = {isa = PBXBuildFile; fileRef = 53ECFDB324AA0C3500A4CB89 /* libstitch_support.dylib */; };
-=======
 		537130C824A9E417001FDBBC /* RealmServer.swift in Sources */ = {isa = PBXBuildFile; fileRef = 537130C724A9E417001FDBBC /* RealmServer.swift */; };
 		53CCC6C4257EC8A300A8FC50 /* RLMApp_Private.h in Headers */ = {isa = PBXBuildFile; fileRef = 53CCC6C3257EC8A300A8FC50 /* RLMApp_Private.h */; settings = {ATTRIBUTES = (Private, ); }; };
 		53CCC6C5257EC8A300A8FC50 /* RLMApp_Private.h in Headers */ = {isa = PBXBuildFile; fileRef = 53CCC6C3257EC8A300A8FC50 /* RLMApp_Private.h */; settings = {ATTRIBUTES = (Private, ); }; };
 		53CCC6E8257EC8C400A8FC50 /* RLMUser_Private.h in Headers */ = {isa = PBXBuildFile; fileRef = 53CCC6E7257EC8C300A8FC50 /* RLMUser_Private.h */; settings = {ATTRIBUTES = (Private, ); }; };
 		53CCC6E9257EC8C400A8FC50 /* RLMUser_Private.h in Headers */ = {isa = PBXBuildFile; fileRef = 53CCC6E7257EC8C300A8FC50 /* RLMUser_Private.h */; settings = {ATTRIBUTES = (Private, ); }; };
->>>>>>> fc50ee02
 		5B77EACE1DCC5614006AB51D /* ObjectiveCSupport.swift in Sources */ = {isa = PBXBuildFile; fileRef = 5B77EACD1DCC5614006AB51D /* ObjectiveCSupport.swift */; };
 		5D03FB1F1E0DAFBA007D53EA /* PredicateUtilTests.mm in Sources */ = {isa = PBXBuildFile; fileRef = 5D03FB1E1E0DAFBA007D53EA /* PredicateUtilTests.mm */; };
 		5D03FB201E0DAFBA007D53EA /* PredicateUtilTests.mm in Sources */ = {isa = PBXBuildFile; fileRef = 5D03FB1E1E0DAFBA007D53EA /* PredicateUtilTests.mm */; };
@@ -782,14 +753,6 @@
 		3FEB383C1E70AC6900F22712 /* ObjectCreationTests.mm */ = {isa = PBXFileReference; fileEncoding = 4; lastKnownFileType = sourcecode.cpp.objcpp; path = ObjectCreationTests.mm; sourceTree = "<group>"; };
 		3FEC4A3D1BBB188B00F009C3 /* SwiftSchemaTests.swift */ = {isa = PBXFileReference; fileEncoding = 4; lastKnownFileType = sourcecode.swift; path = SwiftSchemaTests.swift; sourceTree = "<group>"; };
 		494566A8246E8C59000FD07F /* ObjectiveCSupport+BSON.swift */ = {isa = PBXFileReference; lastKnownFileType = sourcecode.swift; path = "ObjectiveCSupport+BSON.swift"; sourceTree = "<group>"; };
-<<<<<<< HEAD
-		498C7F452447990C009DE80A /* app_service_client.hpp */ = {isa = PBXFileReference; fileEncoding = 4; lastKnownFileType = sourcecode.cpp.h; name = app_service_client.hpp; path = sync/app_service_client.hpp; sourceTree = "<group>"; };
-		499321FA24129CFD00A0EC8E /* app_credentials.cpp */ = {isa = PBXFileReference; fileEncoding = 4; lastKnownFileType = sourcecode.cpp.cpp; name = app_credentials.cpp; path = sync/app_credentials.cpp; sourceTree = "<group>"; };
-		499321FB24129CFD00A0EC8E /* app.cpp */ = {isa = PBXFileReference; fileEncoding = 4; lastKnownFileType = sourcecode.cpp.cpp; name = app.cpp; path = sync/app.cpp; sourceTree = "<group>"; };
-		4993220024129D0700A0EC8E /* app.hpp */ = {isa = PBXFileReference; lastKnownFileType = sourcecode.cpp.h; name = app.hpp; path = sync/app.hpp; sourceTree = "<group>"; };
-		4993220124129D0700A0EC8E /* app_credentials.hpp */ = {isa = PBXFileReference; lastKnownFileType = sourcecode.cpp.h; name = app_credentials.hpp; path = sync/app_credentials.hpp; sourceTree = "<group>"; };
-=======
->>>>>>> fc50ee02
 		4993220224129DCD00A0EC8E /* RLMCredentials_Private.hpp */ = {isa = PBXFileReference; fileEncoding = 4; lastKnownFileType = sourcecode.cpp.h; path = RLMCredentials_Private.hpp; sourceTree = "<group>"; };
 		4993220324129DCD00A0EC8E /* RLMCredentials.h */ = {isa = PBXFileReference; fileEncoding = 4; lastKnownFileType = sourcecode.c.h; path = RLMCredentials.h; sourceTree = "<group>"; };
 		4993220424129DCD00A0EC8E /* RLMCredentials.mm */ = {isa = PBXFileReference; fileEncoding = 4; lastKnownFileType = sourcecode.cpp.objcpp; path = RLMCredentials.mm; sourceTree = "<group>"; };
@@ -813,21 +776,8 @@
 		53549E43256077E700D04B93 /* mongo_client.cpp */ = {isa = PBXFileReference; fileEncoding = 4; lastKnownFileType = sourcecode.cpp.cpp; name = mongo_client.cpp; path = sync/mongo_client.cpp; sourceTree = "<group>"; };
 		536B7C0B24A4C223006B535D /* dependencies.list */ = {isa = PBXFileReference; fileEncoding = 4; lastKnownFileType = text; path = dependencies.list; sourceTree = "<group>"; };
 		537130C724A9E417001FDBBC /* RealmServer.swift */ = {isa = PBXFileReference; lastKnownFileType = sourcecode.swift; name = RealmServer.swift; path = Realm/ObjectServerTests/RealmServer.swift; sourceTree = "<group>"; };
-<<<<<<< HEAD
-		53C4E950253A34DE0004835F /* app_utils.cpp */ = {isa = PBXFileReference; fileEncoding = 4; lastKnownFileType = sourcecode.cpp.cpp; name = app_utils.cpp; path = sync/app_utils.cpp; sourceTree = "<group>"; };
-		53C4E951253A34DE0004835F /* app_utils.hpp */ = {isa = PBXFileReference; fileEncoding = 4; lastKnownFileType = sourcecode.cpp.h; name = app_utils.hpp; path = sync/app_utils.hpp; sourceTree = "<group>"; };
-		53E316E92562D52F00EEA6D1 /* SwiftUI.swift */ = {isa = PBXFileReference; lastKnownFileType = sourcecode.swift; path = SwiftUI.swift; sourceTree = "<group>"; };
-		53ECFDAB24AA0C0D00A4CB89 /* assisted_agg */ = {isa = PBXFileReference; lastKnownFileType = "compiled.mach-o.executable"; name = assisted_agg; path = build/go/src/github.com/10gen/stitch/assisted_agg; sourceTree = "<group>"; };
-		53ECFDAD24AA0C1100A4CB89 /* create_user */ = {isa = PBXFileReference; lastKnownFileType = "compiled.mach-o.executable"; name = create_user; path = build/go/src/github.com/10gen/stitch/create_user; sourceTree = "<group>"; };
-		53ECFDAF24AA0C1700A4CB89 /* stitch_server */ = {isa = PBXFileReference; lastKnownFileType = "compiled.mach-o.executable"; name = stitch_server; path = build/go/src/github.com/10gen/stitch/stitch_server; sourceTree = "<group>"; };
-		53ECFDB124AA0C1B00A4CB89 /* update_doc */ = {isa = PBXFileReference; lastKnownFileType = "compiled.mach-o.executable"; name = update_doc; path = build/go/src/github.com/10gen/stitch/update_doc; sourceTree = "<group>"; };
-		53ECFDB324AA0C3500A4CB89 /* libstitch_support.dylib */ = {isa = PBXFileReference; lastKnownFileType = "compiled.mach-o.dylib"; name = libstitch_support.dylib; path = build/go/src/github.com/10gen/stitch/etc/dylib/lib/libstitch_support.dylib; sourceTree = "<group>"; };
-		53ECFDB524AA0C3F00A4CB89 /* transpiler */ = {isa = PBXFileReference; lastKnownFileType = "compiled.mach-o.executable"; name = transpiler; path = build/go/src/github.com/10gen/stitch/etc/transpiler/bin/transpiler; sourceTree = "<group>"; };
-		53ECFDB724AA0C4900A4CB89 /* test_config.json */ = {isa = PBXFileReference; fileEncoding = 4; lastKnownFileType = text.json; name = test_config.json; path = build/go/src/github.com/10gen/stitch/etc/configs/test_config.json; sourceTree = "<group>"; };
-=======
 		53CCC6C3257EC8A300A8FC50 /* RLMApp_Private.h */ = {isa = PBXFileReference; fileEncoding = 4; lastKnownFileType = sourcecode.c.h; path = RLMApp_Private.h; sourceTree = "<group>"; };
 		53CCC6E7257EC8C300A8FC50 /* RLMUser_Private.h */ = {isa = PBXFileReference; fileEncoding = 4; lastKnownFileType = sourcecode.c.h; path = RLMUser_Private.h; sourceTree = "<group>"; };
->>>>>>> fc50ee02
 		5B77EACD1DCC5614006AB51D /* ObjectiveCSupport.swift */ = {isa = PBXFileReference; fileEncoding = 4; lastKnownFileType = sourcecode.swift; path = ObjectiveCSupport.swift; sourceTree = "<group>"; };
 		5BC537151DD5B8D70055C524 /* ObjectiveCSupportTests.swift */ = {isa = PBXFileReference; fileEncoding = 4; lastKnownFileType = sourcecode.swift; path = ObjectiveCSupportTests.swift; sourceTree = "<group>"; };
 		5D03FB1E1E0DAFBA007D53EA /* PredicateUtilTests.mm */ = {isa = PBXFileReference; fileEncoding = 4; lastKnownFileType = sourcecode.cpp.objcpp; path = PredicateUtilTests.mm; sourceTree = "<group>"; };
@@ -1081,96 +1031,6 @@
 /* End PBXFrameworksBuildPhase section */
 
 /* Begin PBXGroup section */
-<<<<<<< HEAD
-		02D9AFB61B22487E00A1BD87 /* ObjectStore */ = {
-			isa = PBXGroup;
-			children = (
-				3FF0B0A31BA861F200E74157 /* impl */,
-				1A1536491DB045A800C0EC93 /* sync */,
-				5DB591A51D063DE5001D8F93 /* util */,
-				3F5B5D2E1E84230B00953B33 /* binding_callback_thread_observer.cpp */,
-				3F5B5D2F1E84230B00953B33 /* binding_callback_thread_observer.hpp */,
-				3F62BA9E1BA0AB9000A4CEB2 /* binding_context.hpp */,
-				3F9801A91C8E4F6B000A8B07 /* collection_notifications.cpp */,
-				3F9801A81C8E4F6B000A8B07 /* collection_notifications.hpp */,
-				3FBD05FA1B94E1C3004559CF /* index_set.cpp */,
-				3FBD05FB1B94E1C3004559CF /* index_set.hpp */,
-				3F90260F1C625C5D006AE98E /* list.cpp */,
-				3F9026101C625C5D006AE98E /* list.hpp */,
-				3FAB08441E1EC382001BC8DA /* object.cpp */,
-				3FAB08431E1EC382001BC8DA /* object.hpp */,
-				3FAB08421E1EC382001BC8DA /* object_accessor.hpp */,
-				3F0C6ACE23E11FAD00F03A4F /* object_changeset.cpp */,
-				3F0C6ACF23E11FAD00F03A4F /* object_changeset.hpp */,
-				3FAE25561B8CEBBE00D01405 /* object_schema.cpp */,
-				3FAE25581B8CEBBE00D01405 /* object_schema.hpp */,
-				3FAE25511B8CEBBE00D01405 /* object_store.cpp */,
-				3FAE25521B8CEBBE00D01405 /* object_store.hpp */,
-				3FAE25571B8CEBBE00D01405 /* property.hpp */,
-				3F7556691BE94CCC0058BC7E /* results.cpp */,
-				3F75566A1BE94CCC0058BC7E /* results.hpp */,
-				3FE556421B9A43E5002A1129 /* schema.cpp */,
-				3FE556431B9A43E5002A1129 /* schema.hpp */,
-				3FAE25531B8CEBBE00D01405 /* shared_realm.cpp */,
-				3FAE25541B8CEBBE00D01405 /* shared_realm.hpp */,
-				1AB2D36C1E16EB91007D0A3F /* thread_safe_reference.cpp */,
-				1AB2D36D1E16EB91007D0A3F /* thread_safe_reference.hpp */,
-			);
-			name = ObjectStore;
-			path = ObjectStore/src;
-			sourceTree = "<group>";
-		};
-		1A1536491DB045A800C0EC93 /* sync */ = {
-			isa = PBXGroup;
-			children = (
-				1A15366B1DB0460F00C0EC93 /* impl */,
-				499321FB24129CFD00A0EC8E /* app.cpp */,
-				4993220024129D0700A0EC8E /* app.hpp */,
-				499321FA24129CFD00A0EC8E /* app_credentials.cpp */,
-				4993220124129D0700A0EC8E /* app_credentials.hpp */,
-				498C7F452447990C009DE80A /* app_service_client.hpp */,
-				53C4E950253A34DE0004835F /* app_utils.cpp */,
-				53C4E951253A34DE0004835F /* app_utils.hpp */,
-				3F558C7622BC022A002F0F30 /* async_open_task.cpp */,
-				3F558C7722BC022B002F0F30 /* async_open_task.hpp */,
-				49B1965B2448586000B5B852 /* auth_request_client.hpp */,
-				4993221A2412A07F00A0EC8E /* generic_network_transport.cpp */,
-				4993221B2412A07F00A0EC8E /* generic_network_transport.hpp */,
-				53549E43256077E700D04B93 /* mongo_client.cpp */,
-				53549E41256077E700D04B93 /* mongo_client.hpp */,
-				53549E3E256077E700D04B93 /* mongo_collection.cpp */,
-				53549E42256077E700D04B93 /* mongo_collection.hpp */,
-				53549E40256077E700D04B93 /* mongo_database.cpp */,
-				53549E3F256077E700D04B93 /* mongo_database.hpp */,
-				6879E7C62486B1C200A65EF4 /* push_client.cpp */,
-				6879E7C52486B1AC00A65EF4 /* push_client.hpp */,
-				1A15364A1DB045B500C0EC93 /* sync_config.hpp */,
-				1A15364D1DB045B500C0EC93 /* sync_manager.cpp */,
-				1A15364E1DB045B500C0EC93 /* sync_manager.hpp */,
-				1A1536511DB045B500C0EC93 /* sync_session.cpp */,
-				1A1536521DB045B500C0EC93 /* sync_session.hpp */,
-				1A1536531DB045B500C0EC93 /* sync_user.cpp */,
-				1A1536541DB045B500C0EC93 /* sync_user.hpp */,
-			);
-			name = sync;
-			sourceTree = "<group>";
-		};
-		1A15366B1DB0460F00C0EC93 /* impl */ = {
-			isa = PBXGroup;
-			children = (
-				C281E9231E8A9C930015BA4A /* apple */,
-				C2CAAE721E9642FF0025454C /* network_reachability.hpp */,
-				1A15366C1DB0464800C0EC93 /* sync_client.hpp */,
-				1A15366D1DB0464800C0EC93 /* sync_file.cpp */,
-				1A15366E1DB0464800C0EC93 /* sync_file.hpp */,
-				1A15366F1DB0464800C0EC93 /* sync_metadata.cpp */,
-				1A1536701DB0464800C0EC93 /* sync_metadata.hpp */,
-			);
-			name = impl;
-			sourceTree = "<group>";
-		};
-=======
->>>>>>> fc50ee02
 		1A7B82361D51254600750296 /* Frameworks */ = {
 			isa = PBXGroup;
 			children = (
@@ -2349,38 +2209,7 @@
 			isa = PBXSourcesBuildPhase;
 			buildActionMask = 2147483647;
 			files = (
-<<<<<<< HEAD
-				499321FE24129CFD00A0EC8E /* app.cpp in Sources */,
-				499321FC24129CFD00A0EC8E /* app_credentials.cpp in Sources */,
-				53C4E952253A34DE0004835F /* app_utils.cpp in Sources */,
-				3F558C7922BC023A002F0F30 /* async_open_task.cpp in Sources */,
-				3F5B5D301E84230B00953B33 /* binding_callback_thread_observer.cpp in Sources */,
-				534402D2247FCCA300866F32 /* bson.cpp in Sources */,
-				3F7A3FAE1CC6EB7300301A17 /* collection_change_builder.cpp in Sources */,
-				3F9801AB1C8E4F6B000A8B07 /* collection_notifications.cpp in Sources */,
-				3F9801A41C8E4F55000A8B07 /* collection_notifier.cpp in Sources */,
-				53549E48256077E700D04B93 /* mongo_database.cpp in Sources */,
-				5D659E811BE04556006515A0 /* external_commit_helper.cpp in Sources */,
-				4993221C2412A08200A0EC8E /* generic_network_transport.cpp in Sources */,
-				5D659E821BE04556006515A0 /* index_set.cpp in Sources */,
-				1A64CA8B1D8763B400BC0F9B /* keychain_helper.cpp in Sources */,
-				3F9026111C625C5D006AE98E /* list.cpp in Sources */,
-				3F9801A51C8E4F55000A8B07 /* list_notifier.cpp in Sources */,
-				C281E9301E8BC7AC0015BA4A /* network_reachability_observer.cpp in Sources */,
 				3F73BC961E3A878500FE80B6 /* NSError+RLMSync.m in Sources */,
-				3FAB08481E1EC382001BC8DA /* object.cpp in Sources */,
-				3F0C6AD023E11FAD00F03A4F /* object_changeset.cpp in Sources */,
-				3FAB08881E1EC51F001BC8DA /* object_notifier.cpp in Sources */,
-				5D659E831BE04556006515A0 /* object_schema.cpp in Sources */,
-				5D659E841BE04556006515A0 /* object_store.cpp in Sources */,
-				6879E7C72486B1C200A65EF4 /* push_client.cpp in Sources */,
-				3F0543EC1C56F71500AA5322 /* realm_coordinator.cpp in Sources */,
-				534402CE247FCBE100866F32 /* regular_expression.cpp in Sources */,
-				3F75566B1BE94CCC0058BC7E /* results.cpp in Sources */,
-				3F9801B01C90FD2D000A8B07 /* results_notifier.cpp in Sources */,
-=======
-				3F73BC961E3A878500FE80B6 /* NSError+RLMSync.m in Sources */,
->>>>>>> fc50ee02
 				5D659E851BE04556006515A0 /* RLMAccessor.mm in Sources */,
 				5D659E861BE04556006515A0 /* RLMAnalytics.mm in Sources */,
 				CFAEF762242B5F9A00EAF721 /* RLMAPIKeyAuth.mm in Sources */,
@@ -2433,23 +2262,6 @@
 				53549E44256077E700D04B93 /* mongo_collection.cpp in Sources */,
 				CFAEF766242B672700EAF721 /* RLMUserAPIKey.mm in Sources */,
 				5D659E9B1BE04556006515A0 /* RLMUtil.mm in Sources */,
-<<<<<<< HEAD
-				3F553577243BD50500A91FD8 /* scheduler.cpp in Sources */,
-				5D659E9C1BE04556006515A0 /* schema.cpp in Sources */,
-				5D659E9D1BE04556006515A0 /* shared_realm.cpp in Sources */,
-				53549E4E256077E700D04B93 /* mongo_client.cpp in Sources */,
-				1A1536721DB0464800C0EC93 /* sync_file.cpp in Sources */,
-				1A1536581DB045B500C0EC93 /* sync_manager.cpp in Sources */,
-				1A1536741DB0464800C0EC93 /* sync_metadata.cpp in Sources */,
-				1A15365C1DB045B500C0EC93 /* sync_session.cpp in Sources */,
-				1A15365E1DB045B500C0EC93 /* sync_user.cpp in Sources */,
-				C2CAAE771E9BB5760025454C /* system_configuration.cpp in Sources */,
-				1AB2D36E1E16EB91007D0A3F /* thread_safe_reference.cpp in Sources */,
-				5D659E9E1BE04556006515A0 /* transact_log_handler.cpp in Sources */,
-				1AABD4021E9552BA00115A75 /* uuid.cpp in Sources */,
-				5D274C4D1D6D15D2006FEBB1 /* weak_realm_notifier.cpp in Sources */,
-=======
->>>>>>> fc50ee02
 			);
 			runOnlyForDeploymentPostprocessing = 0;
 		};
@@ -2534,38 +2346,7 @@
 			isa = PBXSourcesBuildPhase;
 			buildActionMask = 2147483647;
 			files = (
-<<<<<<< HEAD
-				499321FF24129CFE00A0EC8E /* app.cpp in Sources */,
-				499321FD24129CFD00A0EC8E /* app_credentials.cpp in Sources */,
-				53C4E96A253A3B460004835F /* app_utils.cpp in Sources */,
-				3F558C7A22BC023B002F0F30 /* async_open_task.cpp in Sources */,
-				3F5B5D321E84230E00953B33 /* binding_callback_thread_observer.cpp in Sources */,
-				492F5CB3244F48D800ACEBC0 /* bson.cpp in Sources */,
-				3F7A3FAF1CC6EB7300301A17 /* collection_change_builder.cpp in Sources */,
-				3F9801AC1C8E4F6F000A8B07 /* collection_notifications.cpp in Sources */,
-				3F9801A61C8E4F5A000A8B07 /* collection_notifier.cpp in Sources */,
-				53549E49256077E700D04B93 /* mongo_database.cpp in Sources */,
-				5DD7557F1BE056DE002800DA /* external_commit_helper.cpp in Sources */,
-				4993221D2412A08F00A0EC8E /* generic_network_transport.cpp in Sources */,
-				5DD755801BE056DE002800DA /* index_set.cpp in Sources */,
-				E8FD2E381D93345100569F10 /* keychain_helper.cpp in Sources */,
-				3F9026131C625C63006AE98E /* list.cpp in Sources */,
-				3F9801A71C8E4F5A000A8B07 /* list_notifier.cpp in Sources */,
-				C281E9291E8A9CC90015BA4A /* network_reachability_observer.cpp in Sources */,
 				3F73BC981E3A879E00FE80B6 /* NSError+RLMSync.m in Sources */,
-				3FAB08491E1EC385001BC8DA /* object.cpp in Sources */,
-				3F5FE2AA2407637600C2DFF5 /* object_changeset.cpp in Sources */,
-				3FAB08891E1EC526001BC8DA /* object_notifier.cpp in Sources */,
-				5DD755811BE056DE002800DA /* object_schema.cpp in Sources */,
-				5DD755821BE056DE002800DA /* object_store.cpp in Sources */,
-				6879E7C82486B1C200A65EF4 /* push_client.cpp in Sources */,
-				3F0543ED1C56F71900AA5322 /* realm_coordinator.cpp in Sources */,
-				492F5CB2244F48D800ACEBC0 /* regular_expression.cpp in Sources */,
-				3F75566D1BE94CEA0058BC7E /* results.cpp in Sources */,
-				3F9801B11C90FD31000A8B07 /* results_notifier.cpp in Sources */,
-=======
-				3F73BC981E3A879E00FE80B6 /* NSError+RLMSync.m in Sources */,
->>>>>>> fc50ee02
 				5DD755831BE056DE002800DA /* RLMAccessor.mm in Sources */,
 				5DD755841BE056DE002800DA /* RLMAnalytics.mm in Sources */,
 				3F275EC22433AB3E00161E7F /* RLMAPIKeyAuth.mm in Sources */,
@@ -2618,23 +2399,6 @@
 				53549E45256077E700D04B93 /* mongo_collection.cpp in Sources */,
 				3F275EC32433B77C00161E7F /* RLMUserAPIKey.mm in Sources */,
 				5DD755991BE056DE002800DA /* RLMUtil.mm in Sources */,
-<<<<<<< HEAD
-				3F553578243BD50500A91FD8 /* scheduler.cpp in Sources */,
-				5DD7559A1BE056DE002800DA /* schema.cpp in Sources */,
-				5DD7559B1BE056DE002800DA /* shared_realm.cpp in Sources */,
-				53549E4F256077E700D04B93 /* mongo_client.cpp in Sources */,
-				1A1536761DB0464F00C0EC93 /* sync_file.cpp in Sources */,
-				1A1536631DB045CB00C0EC93 /* sync_manager.cpp in Sources */,
-				1A1536771DB0465400C0EC93 /* sync_metadata.cpp in Sources */,
-				1A1536671DB045D200C0EC93 /* sync_session.cpp in Sources */,
-				1A1536691DB045D600C0EC93 /* sync_user.cpp in Sources */,
-				C2CAAE781E9BB5760025454C /* system_configuration.cpp in Sources */,
-				3F6468371E3A9363007BD064 /* thread_safe_reference.cpp in Sources */,
-				5DD7559C1BE056DE002800DA /* transact_log_handler.cpp in Sources */,
-				1AABD4041E9552C200115A75 /* uuid.cpp in Sources */,
-				5D274C4E1D6D15FD006FEBB1 /* weak_realm_notifier.cpp in Sources */,
-=======
->>>>>>> fc50ee02
 			);
 			runOnlyForDeploymentPostprocessing = 0;
 		};
