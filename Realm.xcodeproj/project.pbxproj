--- conflicted
+++ resolved
@@ -2343,11 +2343,7 @@
 				68A7B91D2543538B00C703BC /* RLMSupport.swift in Sources */,
 				5D660FFC1BE98D670021E04F /* Schema.swift in Sources */,
 				5D660FFD1BE98D670021E04F /* SortDescriptor.swift in Sources */,
-<<<<<<< HEAD
-				E8BF67FC1C24D07100E591CD /* SwiftVersion.swift in Sources */,
-				CF986D8F25AE3C980039D287 /* MutableSet.swift in Sources */,
-=======
->>>>>>> 95845605
+                CF986D8F25AE3C980039D287 /* MutableSet.swift in Sources */,
 				1AFEF8431D52D2C900495005 /* Sync.swift in Sources */,
 				3F222C4E1E26F51300CA0713 /* ThreadSafeReference.swift in Sources */,
 				5D660FFE1BE98D670021E04F /* Util.swift in Sources */,
