--- conflicted
+++ resolved
@@ -846,12 +846,9 @@
 		3FEC4A3D1BBB188B00F009C3 /* SwiftSchemaTests.swift */ = {isa = PBXFileReference; fileEncoding = 4; lastKnownFileType = sourcecode.swift; path = SwiftSchemaTests.swift; sourceTree = "<group>"; };
 		3FF2A9F21F4F3BEB00678BC0 /* primitive_list_notifier.hpp */ = {isa = PBXFileReference; fileEncoding = 4; lastKnownFileType = sourcecode.cpp.h; path = primitive_list_notifier.hpp; sourceTree = "<group>"; };
 		3FF2A9F31F4F3BEB00678BC0 /* primitive_list_notifier.cpp */ = {isa = PBXFileReference; fileEncoding = 4; lastKnownFileType = sourcecode.cpp.cpp; path = primitive_list_notifier.cpp; sourceTree = "<group>"; };
-<<<<<<< HEAD
+		49006C8922EBC64000BE5843 /* Package.swift */ = {isa = PBXFileReference; lastKnownFileType = sourcecode.swift; path = Package.swift; sourceTree = "<group>"; };
 		49C7971423C4BC3E00E802D9 /* RealmClientTests.swift */ = {isa = PBXFileReference; lastKnownFileType = sourcecode.swift; path = RealmClientTests.swift; sourceTree = "<group>"; };
 		49C7971623C6799200E802D9 /* RealmApp.swift */ = {isa = PBXFileReference; lastKnownFileType = sourcecode.swift; path = RealmApp.swift; sourceTree = "<group>"; };
-=======
-		49006C8922EBC64000BE5843 /* Package.swift */ = {isa = PBXFileReference; lastKnownFileType = sourcecode.swift; path = Package.swift; sourceTree = "<group>"; };
->>>>>>> a9ee0866
 		5B77EACD1DCC5614006AB51D /* ObjectiveCSupport.swift */ = {isa = PBXFileReference; fileEncoding = 4; lastKnownFileType = sourcecode.swift; path = ObjectiveCSupport.swift; sourceTree = "<group>"; };
 		5BC537151DD5B8D70055C524 /* ObjectiveCSupportTests.swift */ = {isa = PBXFileReference; fileEncoding = 4; lastKnownFileType = sourcecode.swift; path = ObjectiveCSupportTests.swift; sourceTree = "<group>"; };
 		5D03FB1E1E0DAFBA007D53EA /* PredicateUtilTests.mm */ = {isa = PBXFileReference; fileEncoding = 4; lastKnownFileType = sourcecode.cpp.objcpp; path = PredicateUtilTests.mm; sourceTree = "<group>"; };
@@ -2073,7 +2070,7 @@
 						ProvisioningStyle = Automatic;
 					};
 					5D659E7D1BE04556006515A0 = {
-						LastSwiftMigration = 1100;
+						LastSwiftMigration = 1130;
 						ProvisioningStyle = Automatic;
 					};
 					5D660FCB1BE98C560021E04F = {
