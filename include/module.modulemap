--- conflicted
+++ resolved
@@ -13,16 +13,12 @@
         header "Realm/RLMCollection_Private.h"
         header "Realm/RLMSet_Private.h"
         header "Realm/RLMListBase.h"
-<<<<<<< HEAD
         header "Realm/RLMSetBase.h"
         header "Realm/RLMObject_Private.h"
-=======
->>>>>>> 0f12f499
         header "Realm/RLMObjectBase_Dynamic.h"
         header "Realm/RLMObjectBase_Private.h"
         header "Realm/RLMObjectSchema_Private.h"
         header "Realm/RLMObjectStore.h"
-        header "Realm/RLMObject_Private.h"
         header "Realm/RLMOptionalBase.h"
         header "Realm/RLMProperty_Private.h"
         header "Realm/RLMRealmConfiguration_Private.h"
